--- conflicted
+++ resolved
@@ -1,11 +1,7 @@
 ---
 layout: "docs"
-<<<<<<< HEAD
 page_title: "Concepts"
-=======
-page_title: "Basic Concepts"
-sidebar_title: "Basic Concepts"
->>>>>>> 7e0b47df
+sidebar_title: "Concepts"
 sidebar_current: "docs-concepts"
 description: |-
   Concepts that are important to understand for Vault usage.
